#!/usr/bin/env python3
"""
TV/Anime Status Tracker Module for DAKOSYS

This module tracks TV show statuses and creates Kometa overlays and Trakt lists
for airing episodes, season finales, and other special events.
"""

import os
import sys
import json
import yaml
import time
import logging
import requests
import pytz
from datetime import datetime
from plexapi.server import PlexServer
from rich.console import Console

# Initialize console for rich output
console = Console()

# Initialize logger
logger = logging.getLogger("tv_status_tracker")

class TVStatusTracker:
    """TV and Anime Status Tracker for DAKOSYS."""

    def __init__(self, config):
        """Initialize with DAKOSYS configuration."""
        self.config = config

        # Set up data storage first (before setup_logging is called)
        self.data_dir = "data"
        if os.environ.get('RUNNING_IN_DOCKER') == 'true':
            self.data_dir = "/app/data"

        # Ensure data directory exists
        os.makedirs(self.data_dir, exist_ok=True)

        # Now it's safe to call setup_logging as self.data_dir is defined
        self.setup_logging()

        # Extract configuration values
        self.plex_url = config['plex']['url']
        self.plex_token = config['plex']['token']

        # Get libraries to process
        self.libraries = []
        if 'libraries' in config['plex']:
            # Add anime libraries if configured to use them for TV status
            if config['plex']['libraries'].get('anime', []):
                self.libraries.extend(config['plex']['libraries']['anime'])

            # Add TV libraries
            if config['plex']['libraries'].get('tv', []):
                self.libraries.extend(config['plex']['libraries']['tv'])

        # Fallback to legacy config format if needed
        elif 'library' in config['plex']:
            self.libraries.append(config['plex']['library'])

        # Set timezone
        self.timezone = config['timezone']

        # Set Trakt configuration
        self.trakt_config = config['trakt']

        # Set file paths for TV Status Tracker
        self.tv_status_config = config['services']['tv_status_tracker']
        self.colors = self.tv_status_config.get('colors', {})
        self.yaml_output_dir = config.get('kometa_config', {}).get('yaml_output_dir', '/kometa/config/overlays')
        self.collections_dir = config.get('kometa_config', {}).get('collections_dir', '/kometa/config/collections')

        # Get font path from config
        font_path = self.tv_status_config.get('font_path')
        if not font_path or not os.path.exists(font_path):
            # Try to find the font in Kometa config directory
            kometa_config = os.path.dirname(self.collections_dir)
<<<<<<< HEAD
            fallback_path = os.path.join(kometa_config, "overlays/fonts", "AvenirNextLTPro-Bold.ttf")
    
=======
            fallback_path = os.path.join(kometa_config, "fonts", "Juventus-Fans-Bold.ttf")

>>>>>>> 3bebdb4e
            if os.path.exists(fallback_path):
                font_path = fallback_path
            # If not found there, use the container font
            elif os.path.exists('/app/fonts/Juventus-Fans-Bold.ttf'):
                font_path = '/app/fonts/Juventus-Fans-Bold.ttf'
            else:
                logger.warning(f"Font not found. Using system default.")
                # Use system default (should be available in Debian-based containers)
                font_path = '/usr/share/fonts/truetype/dejavu/DejaVuSans.ttf'

        self.font_path = font_path
        self.font_path_yaml = "config/overlays/fonts/AvenirNextLTPro-Bold.ttf"
        logger.info(f"Using font: {self.font_path}")

        # Set up data storage
        self.airing_shows = []

        # Set token file path
        self.token_file = os.path.join(self.data_dir, "trakt_token.json")

        self.overlay_config = self.tv_status_config.get('overlay', {})

        # YAML template for file naming
        self.yaml_file_template = "overlay_tv_status_{library}.yml"

    def setup_logging(self):
        """Set up logging for the TV Status Tracker."""
        # Ensure data directory exists
        os.makedirs(self.data_dir, exist_ok=True)

        log_file = os.path.join(self.data_dir, "tv_status_tracker.log")

        # Use rotating file handler
        from logging.handlers import RotatingFileHandler

        # Get logger
        logger = logging.getLogger()
        logger.setLevel(logging.DEBUG)

        # Clear any existing handlers
        for handler in logger.handlers[:]:
            logger.removeHandler(handler)

        # Create rotating handler
        handler = RotatingFileHandler(
            log_file,
            maxBytes=5*1024*1024,  # 5MB
            backupCount=3
        )

        # Set format
        formatter = logging.Formatter('%(asctime)s [%(levelname)s] %(message)s')
        handler.setFormatter(formatter)

        # Add handler to logger
        logger.addHandler(handler)

        logging.debug("TV Status Tracker started.")

    def get_trakt_token(self):
        """Get or refresh Trakt API token."""
        # Import the token handling code from trakt_auth module
        import trakt_auth
        access_token = trakt_auth.ensure_trakt_auth()
        return access_token

    def get_trakt_headers(self, access_token):
        """Get Trakt API headers."""
        return {
            'Content-Type': 'application/json',
            'trakt-api-version': '2',
            'Authorization': f'Bearer {access_token}',
            'trakt-api-key': self.trakt_config['client_id']
        }

    def get_user_slug(self, headers):
        """Retrieve the user's slug (username) for list operations."""
        response = requests.get('https://api.trakt.tv/users/me', headers=headers)
        if response.status_code == 200:
            return response.json()['ids']['slug']
        logging.error("Failed to retrieve Trakt user slug.")
        return None

    def get_or_create_trakt_list(self, list_name, headers):
        """Ensure a Trakt list exists and return its slug, creating it if necessary."""
        user_slug = self.get_user_slug(headers)
        lists_url = f'https://api.trakt.tv/users/{user_slug}/lists'
        response = requests.get(lists_url, headers=headers)
        if response.status_code == 200:
            for lst in response.json():
                if lst['name'].lower() == list_name.lower():
                    return lst['ids']['slug']  # List exists

        # Create the list if it doesn't exist
        privacy = self.config.get('lists', {}).get('default_privacy', 'private')
        create_payload = {
            "name": list_name,
            "description": "List of shows with their next airing episodes.",
            "privacy": privacy,
            "display_numbers": False,
            "allow_comments": False
        }
        create_resp = requests.post(lists_url, json=create_payload, headers=headers)
        if create_resp.status_code in [200, 201]:
            console.print(f"[green]Created Trakt list: {list_name}[/green]")
            return self.get_or_create_trakt_list(list_name, headers)  # Recursively get the newly created list

        logging.error(f"Failed to create Trakt list: {create_resp.status_code} - {create_resp.text}")
        return None

    def process_show(self, show, headers):
        """Process a show to determine its status and next airing info."""
        logging.debug(f"Processing show: {show.title}")
        console.print(f"[dim]Processing show: {show.title}[/dim]")

        for guid in show.guids:
            if 'tmdb://' in guid.id:
                tmdb_id = guid.id.split('//')[1]

                # Just copy your original code, but add retry only for rate limits
                search_api_url = f'https://api.trakt.tv/search/tmdb/{tmdb_id}?type=show'

                # Add retry logic
                max_retries = 3
                retry_count = 0
                retry_delay = 1

                response = requests.get(search_api_url, headers=headers)
                while response.status_code == 429 and retry_count < max_retries:
                    retry_count += 1
                    logging.warning(f"Rate limit hit, retrying in {retry_delay}s...")
                    time.sleep(retry_delay)
                    retry_delay *= 2
                    response = requests.get(search_api_url, headers=headers)

                # Continue with original code logic
                if response.status_code == 200 and response.json():
                    trakt_id = response.json()[0]['show']['ids']['trakt']
                    status_url = f'https://api.trakt.tv/shows/{trakt_id}?extended=full'

                    # Add retry for status request
                    retry_count = 0
                    retry_delay = 1

                    status_response = requests.get(status_url, headers=headers)
                    while status_response.status_code == 429 and retry_count < max_retries:
                        retry_count += 1
                        logging.warning(f"Rate limit hit, retrying in {retry_delay}s...")
                        time.sleep(retry_delay)
                        retry_delay *= 2
                        status_response = requests.get(status_url, headers=headers)

                    if status_response.status_code == 200:
                        status_data = status_response.json()
                        status = status_data.get('status', '').lower()
                        text_content = 'UNKNOWN'
                        back_color = self.colors.get(status.upper(), '#E9E9E9')

                        if status == 'ended':
                            text_content = 'ENDED'
                            back_color = self.colors['ENDED']
                        elif status == 'canceled':
                            text_content = 'CANCELLED'
                            back_color = self.colors['CANCELLED']
                        elif status == 'returning series':
                            next_episode_url = f'https://api.trakt.tv/shows/{trakt_id}/next_episode?extended=full'

                            # Add retry for next_episode request
                            retry_count = 0
                            retry_delay = 1

                            next_episode_response = requests.get(next_episode_url, headers=headers)
                            while next_episode_response.status_code == 429 and retry_count < max_retries:
                                retry_count += 1
                                logging.warning(f"Rate limit hit, retrying in {retry_delay}s...")
                                time.sleep(retry_delay)
                                retry_delay *= 2
                                next_episode_response = requests.get(next_episode_url, headers=headers)

                            if next_episode_response.status_code == 200 and next_episode_response.json():
                                episode_data = next_episode_response.json()
                                first_aired = episode_data.get('first_aired')
                                episode_type = episode_data.get('episode_type', '').lower()

                                if first_aired:
                                    utc_time = datetime.strptime(first_aired, '%Y-%m-%dT%H:%M:%S.000Z')
                                    local_time = utc_time.replace(tzinfo=pytz.utc).astimezone(pytz.timezone(self.timezone))
                                    date_str = local_time.strftime('%d/%m')

                                    # Handle different episode types
                                    if episode_type == 'season_finale':
                                        text_content = f'FINALE {date_str}'
                                        back_color = self.colors['SEASON_FINALE']
                                    elif episode_type == 'mid_season_finale':
                                        text_content = f'MID FINALE {date_str}'
                                        back_color = self.colors['MID_SEASON_FINALE']
                                    elif episode_type == 'series_finale':
                                        text_content = f'ENDGING {date_str}'
                                        back_color = self.colors['FINAL_EPISODE']
                                    elif episode_type == 'season_premiere':
                                        text_content = f'RETURNING {date_str}'
                                        back_color = self.colors['SEASON_PREMIERE']
                                    else:
                                        text_content = f'AIRING {date_str}'
                                        back_color = self.colors['AIRING']

                                    self.airing_shows.append({
                                        'trakt_id': trakt_id,
                                        'title': show.title,
                                        'first_aired': first_aired,
                                        'episode_type': episode_type
                                    })
                            else:
                                text_content = 'RETURNING'
                                back_color = self.colors['RETURNING']

                        console.print(f"[blue]Status: {text_content}[/blue]")
                        return {
                            'text_content': text_content,
                            'back_color': back_color,
                            'font': self.font_path_yaml
                        }

        logging.debug(f"No status information found for: {show.title}")
        return None

    def create_yaml(self, library_name, headers):
        """Create YAML overlay file for a library."""
        logging.info(f"Processing library: {library_name}")
        console.print(f"[bold blue]Processing library: {library_name}[/bold blue]")

        try:
            plex = PlexServer(self.plex_url, self.plex_token)
            library = plex.library.section(library_name)
            yaml_data = {'overlays': {}}

            for show in library.all():
                logging.debug(f"Processing {show.title}...")
                show_info = self.process_show(show, headers)

                if show_info:
                    formatted_title = show.title.replace(' ', '_')
                    yaml_data['overlays'][f'{library_name}_Status_{formatted_title}'] = {
                        'overlay': {
                            'back_color': '#00000000',
                            'font': 'config/overlays/fonts/AvenirNextLTPro-Bold.ttf',
                            'font_size': 66,
                            'font_color': show_info['back_color'],
                            'horizontal_align': 'center',
                            'horizontal_offset': 0,
                            'name': f"text({show_info['text_content']})",
                            'vertical_align': 'top',
                            'vertical_offset': 25,
                        },
                        'plex_search': {
                            'all': {
                                'title.is': show.title
                            }
                        }
                    }
                    logging.debug(f"Processed {show.title} with status {show_info['text_content']}.")

            yaml_file_path = os.path.join(self.yaml_output_dir, self.yaml_file_template.format(library=library_name.lower()))
            with open(yaml_file_path, 'w') as file:
                yaml.dump(yaml_data, file, allow_unicode=True, default_flow_style=False)

            logging.info(f'YAML file created for {library_name}: {yaml_file_path}')
            console.print(f"[green]YAML file created: {yaml_file_path}[/green]")

        except Exception as e:
            logging.error(f"Error processing library {library_name}: {str(e)}")
            console.print(f"[red]Error processing library {library_name}: {str(e)}[/red]")

    def create_yaml_collections(self):
        """Create YAML collection files for libraries."""
        yaml_template = """
collections:
  Next Airing {library_name}:
    trakt_list: https://trakt.tv/users/{trakt_username}/lists/next-airing?sort=rank,asc
    file_poster: 'config/assets/Next Airing/poster.jpg'
    collection_order: custom
    visible_home: true
    visible_shared: true
    sync_mode: sync
"""
        for library_name in self.libraries:
            # Format the filename
            yaml_filename = f"{library_name.lower().replace(' ', '-')}-next-airing.yml"
            yaml_filepath = os.path.join(self.collections_dir, yaml_filename)

            # Check if the file exists
            if not os.path.exists(yaml_filepath):
                console.print(f"[blue]Creating YAML collections file for {library_name}[/blue]")
                try:
                    with open(yaml_filepath, 'w') as file:
                        file_content = yaml_template.format(
                            library_name=library_name,
                            trakt_username=self.trakt_config['username']
                        )
                        file.write(file_content)
                    console.print(f"[green]File created: {yaml_filepath}[/green]")
                except Exception as e:
                    logging.error(f"Error creating collection file for {library_name}: {str(e)}")
                    console.print(f"[red]Error creating collection file: {str(e)}[/red]")
            else:
                console.print(f"[dim]YAML collections file for {library_name} already exists[/dim]")

    def sort_airing_shows_by_date(self):
        """Sort airing shows by air date."""
        return sorted(self.airing_shows, key=lambda x: datetime.strptime(x['first_aired'], '%Y-%m-%dT%H:%M:%S.000Z'))

    def fetch_current_trakt_list_shows(self, list_slug, headers):
        """Fetch current shows in a Trakt list."""
        user_slug = self.get_user_slug(headers)
        list_items_url = f'https://api.trakt.tv/users/{user_slug}/lists/{list_slug}/items'
        response = requests.get(list_items_url, headers=headers)

        if response.status_code == 200:
            current_shows = response.json()
            # Extract Trakt IDs of shows currently in the list
            current_trakt_ids = [item['show']['ids']['trakt'] for item in current_shows if item.get('show')]
            return current_trakt_ids
        else:
            logging.error(f"Failed to fetch current Trakt list shows: {response.status_code} - {response.text}")
            return []

    def update_trakt_list(self, list_slug, airing_shows, headers):
        """Update a Trakt list with airing shows."""
        user_slug = self.get_user_slug(headers)
        current_trakt_ids = self.fetch_current_trakt_list_shows(list_slug, headers)
        new_trakt_ids = [int(show['trakt_id']) for show in airing_shows]

        # Check if the lists match (including order)
        if current_trakt_ids == new_trakt_ids:
            console.print("[yellow]No update necessary for the Trakt list[/yellow]")
            return

        list_items_url = f'https://api.trakt.tv/users/{user_slug}/lists/{list_slug}/items'
        console.print("[blue]Updating Trakt list with airing shows...[/blue]")

        # First, remove all existing items if there are any
        if current_trakt_ids:
            console.print(f"[dim]Removing {len(current_trakt_ids)} existing items from list[/dim]")
            remove_payload = {"shows": [{"ids": {"trakt": trakt_id}} for trakt_id in current_trakt_ids]}
            remove_response = requests.post(f"{list_items_url}/remove", json=remove_payload, headers=headers)

            if remove_response.status_code not in [200, 201, 204]:
                logging.error(f"Failed to remove items from list: {remove_response.status_code} - {remove_response.text}")
                console.print("[red]Failed to remove existing items from list[/red]")

            time.sleep(1)  # Respect rate limits

        # Then, add the new list of shows
        if new_trakt_ids:
            console.print(f"[dim]Adding {len(new_trakt_ids)} new items to list[/dim]")
            shows_payload = {"shows": [{"ids": {"trakt": trakt_id}} for trakt_id in new_trakt_ids]}
            add_response = requests.post(list_items_url, json=shows_payload, headers=headers)

            if add_response.status_code in [200, 201, 204]:
                console.print(f"[green]Trakt list updated successfully with {len(airing_shows)} shows[/green]")
            else:
                logging.error(f"Failed to add items to list: {add_response.status_code} - {add_response.text}")
                console.print(f"[red]Failed to update Trakt list. Response: {add_response.text}[/red]")

            time.sleep(1)  # Respect rate limits

    def run(self):
        """Run the TV Status Tracker."""
        console.print("[bold]Starting TV/Anime Status Tracker...[/bold]")

        # Check if output directories exist
        if not os.path.exists(self.yaml_output_dir):
            console.print(f"[red]Error: YAML output directory does not exist: {self.yaml_output_dir}[/red]")
            logging.error(f"YAML output directory does not exist: {self.yaml_output_dir}")
            return False

        if not os.path.exists(self.collections_dir):
            console.print(f"[red]Error: Collections directory does not exist: {self.collections_dir}[/red]")
            logging.error(f"Collections directory does not exist: {self.collections_dir}")
            return False

        # Get Trakt token
        access_token = self.get_trakt_token()
        if not access_token:
            console.print("[red]Failed to get Trakt token[/red]")
            return False

        headers = self.get_trakt_headers(access_token)

        # Dictionary to track all changes (both status and date)
        changes = {
            'AIRING': [],
            'SEASON_FINALE': [],
            'MID_SEASON_FINALE': [],
            'FINAL_EPISODE': [],
            'SEASON_PREMIERE': [],
            'RETURNING': [],
            'ENDED': [],
            'CANCELLED': [],
            'DATE_CHANGED': []  # Special category for date-only changes
        }

        # Load previous status from cache file if it exists
        previous_status = {}
        status_cache_file = os.path.join(self.data_dir, "tv_status_cache.json")

        # Check if this is the first run
        is_first_run = not os.path.exists(status_cache_file)

        try:
            if os.path.exists(status_cache_file):
                with open(status_cache_file, 'r') as f:
                    previous_status = json.load(f)
        except Exception as e:
            logging.error(f"Error loading previous status cache: {str(e)}")

        # New status will be saved at the end
        current_status = {}

        # Process each library
        total_shows_processed = 0

        for library_name in self.libraries:
            try:
                plex = PlexServer(self.plex_url, self.plex_token)
                library = plex.library.section(library_name)
                yaml_data = {'overlays': {}}

                for show in library.all():
                    total_shows_processed += 1
                    logging.debug(f"Processing {show.title}...")
                    show_info = self.process_show(show, headers)

                    if show_info:
                        # Extract status and date information
                        text_parts = show_info['text_content'].split()
                        status_text = text_parts[0]  # First word is usually the status

                        # Extract date if present
                        date_str = ''
                        for part in text_parts:
                            if '/' in part and any(c.isdigit() for c in part):
                                date_str = part
                                break

                        # Store show status
                        current_status[show.title] = {
                            'status': status_text,
                            'date': date_str,
                            'text': show_info['text_content']
                        }

                        # Check if status or date changed from previous run
                        if show.title in previous_status:
                            prev = previous_status[show.title]
                            curr = current_status[show.title]

                            # Determine what changed
                            status_changed = prev['status'] != curr['status']
                            date_changed = prev['date'] != curr['date'] and curr['date']  # Only if we have a date

                            if status_changed or date_changed:
                                logging.debug(f"Change detected for {show.title}: Status changed: {status_changed}, Date changed: {date_changed}")
                                logging.debug(f"Previous: {prev['status']} ({prev['date']}), Current: {curr['status']} ({curr['date']})")

                                # Find the appropriate category
                                status_key = None

                                # If status changed, use the new status category
                                if status_changed:
                                    if 'AIRING' in show_info['text_content']:
                                        status_key = 'AIRING'
                                    elif 'SEASON FINALE' in show_info['text_content']:
                                        status_key = 'SEASON_FINALE'
                                    elif 'MID SEASON FINALE' in show_info['text_content']:
                                        status_key = 'MID_SEASON_FINALE'
                                    elif 'FINAL EPISODE' in show_info['text_content']:
                                        status_key = 'FINAL_EPISODE'
                                    elif 'SEASON PREMIERE' in show_info['text_content']:
                                        status_key = 'SEASON_PREMIERE'
                                    elif 'RETURNING' in show_info['text_content']:
                                        status_key = 'RETURNING'
                                    elif 'ENDED' in show_info['text_content']:
                                        status_key = 'ENDED'
                                    elif 'CANCELLED' in show_info['text_content']:
                                        status_key = 'CANCELLED'
                                # If only date changed, use DATE_CHANGED category
                                elif date_changed and not status_changed:
                                    status_key = 'DATE_CHANGED'

                                if status_key:
                                    changes[status_key].append({
                                        'title': show.title,
                                        'prev_status': prev['status'],
                                        'new_status': curr['status'],
                                        'prev_date': prev['date'],
                                        'new_date': curr['date'],
                                        'full_text': curr['text'],
                                        'library': library_name
                                    })
                        else:
                            # New show that wasn't processed before
                            curr = current_status[show.title]
                            
                            # Only add to notification if it has an interesting status (not just ENDED/CANCELLED)
                            if status_text not in ['ENDED', 'CANCELLED']:
                                status_key = None
                                if 'AIRING' in show_info['text_content']:
                                    status_key = 'AIRING'
                                elif 'SEASON FINALE' in show_info['text_content']:
                                    status_key = 'SEASON_FINALE'
                                elif 'MID SEASON FINALE' in show_info['text_content']:
                                    status_key = 'MID_SEASON_FINALE'
                                elif 'FINAL EPISODE' in show_info['text_content']:
                                    status_key = 'FINAL_EPISODE'
                                elif 'SEASON PREMIERE' in show_info['text_content']:
                                    status_key = 'SEASON_PREMIERE'
                                elif 'RETURNING' in show_info['text_content']:
                                    status_key = 'RETURNING'

                                # On first run, only include shows with dates or FINAL_EPISODE status
                                if status_key:
                                    if is_first_run:
                                        # Check if the show has a date or is a final episode
                                        has_date = bool(curr['date'])
                                        
                                        # Only add if it has a date or is a final episode
                                        if has_date or status_key == 'FINAL_EPISODE':
                                            changes[status_key].append({
                                                'title': show.title,
                                                'prev_status': 'NEW',
                                                'new_status': curr['status'],
                                                'prev_date': '',
                                                'new_date': curr['date'],
                                                'full_text': curr['text'],
                                                'library': library_name
                                            })
                                    else:
                                        # Not first run, include all status changes
                                        changes[status_key].append({
                                            'title': show.title,
                                            'prev_status': 'NEW',
                                            'new_status': curr['status'],
                                            'prev_date': '',
                                            'new_date': curr['date'],
                                            'full_text': curr['text'],
                                            'library': library_name
                                        })

                        # Add to YAML data
                        formatted_title = show.title.replace(' ', '_')
                        yaml_data['overlays'][f'{library_name}_Status_{formatted_title}'] = {
                            'overlay': {
                                'back_color': '#00000000',
                                'font': 'config/overlays/fonts/AvenirNextLTPro-Bold.ttf',
                                'font_size': 66,
                                'font_color': show_info['back_color'],
                                'horizontal_align': 'center',
                                'horizontal_offset': 0,
                                'name': f"text({show_info['text_content']})",
                                'vertical_align': 'top',
                                'vertical_offset': 25,
                            },
                            'plex_search': {
                                'all': {
                                    'title.is': show.title
                                }
                            }
                        }
                        logging.debug(f"Processed {show.title} with status {show_info['text_content']}.")

                yaml_file_path = os.path.join(self.yaml_output_dir, self.yaml_file_template.format(library=library_name.lower()))
                with open(yaml_file_path, 'w') as file:
                    yaml.dump(yaml_data, file, allow_unicode=True, default_flow_style=False)

                logging.info(f'YAML file created for {library_name}: {yaml_file_path}')
                console.print(f"[green]YAML file created: {yaml_file_path}[/green]")

            except Exception as e:
                logging.error(f"Error processing library {library_name}: {str(e)}")
                console.print(f"[red]Error processing library {library_name}: {str(e)}[/red]")

        # Create collection files
<<<<<<< HEAD
        #self.create_yaml_collections()
    
=======
        self.create_yaml_collections()

>>>>>>> 3bebdb4e
        # Update Trakt list with airing shows
        list_name = "Next Airing"
        list_slug = self.get_or_create_trakt_list(list_name, headers)

        if list_slug and self.airing_shows:
            sorted_airing_shows = self.sort_airing_shows_by_date()
            self.update_trakt_list(list_slug, sorted_airing_shows, headers)
            console.print(f"[green]Updated '{list_name}' Trakt list with {len(sorted_airing_shows)} airing shows[/green]")
        elif not self.airing_shows:
            console.print("[yellow]No airing shows found to add to Trakt list[/yellow]")

        # Save current status for next run
        try:
            with open(status_cache_file, 'w') as f:
                json.dump(current_status, f)
        except Exception as e:
            logging.error(f"Error saving status cache: {str(e)}")

        # Send notifications if there are changes and not running in quiet mode
        have_changes = any(len(shows) > 0 for status, shows in changes.items())
        if have_changes and not os.environ.get('QUIET_MODE') == 'true':
            try:
                from notifications import notify_tv_status_updates
                notify_tv_status_updates(changes, total_shows_processed)
                logging.info("Sent TV status notifications")
            except Exception as e:
                logging.error(f"Error sending TV status notifications: {str(e)}")

        console.print("[bold green]TV/Anime Status Tracker completed successfully[/bold green]")
        return True

def run_tv_status_tracker(config=None):
    """Run the TV Status Tracker as a standalone function."""
    # Load config if not provided
    if not config:
        config_path = "/app/config/config.yaml" if os.environ.get('RUNNING_IN_DOCKER') == 'true' else "config/config.yaml"
        try:
            with open(config_path, 'r') as file:
                config = yaml.safe_load(file)
        except Exception as e:
            print(f"Error loading configuration: {str(e)}")
            return False

    # Check if TV Status Tracker is enabled
    if not config.get('services', {}).get('tv_status_tracker', {}).get('enabled', False):
        print("TV/Anime Status Tracker is disabled in configuration.")
        return False

    # Run the tracker
    tracker = TVStatusTracker(config)
    return tracker.run()

# Allow running directly
if __name__ == "__main__":
    run_tv_status_tracker()<|MERGE_RESOLUTION|>--- conflicted
+++ resolved
@@ -78,13 +78,8 @@
         if not font_path or not os.path.exists(font_path):
             # Try to find the font in Kometa config directory
             kometa_config = os.path.dirname(self.collections_dir)
-<<<<<<< HEAD
             fallback_path = os.path.join(kometa_config, "overlays/fonts", "AvenirNextLTPro-Bold.ttf")
     
-=======
-            fallback_path = os.path.join(kometa_config, "fonts", "Juventus-Fans-Bold.ttf")
-
->>>>>>> 3bebdb4e
             if os.path.exists(fallback_path):
                 font_path = fallback_path
             # If not found there, use the container font
@@ -668,13 +663,8 @@
                 console.print(f"[red]Error processing library {library_name}: {str(e)}[/red]")
 
         # Create collection files
-<<<<<<< HEAD
         #self.create_yaml_collections()
     
-=======
-        self.create_yaml_collections()
-
->>>>>>> 3bebdb4e
         # Update Trakt list with airing shows
         list_name = "Next Airing"
         list_slug = self.get_or_create_trakt_list(list_name, headers)
