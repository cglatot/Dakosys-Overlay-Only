--- conflicted
+++ resolved
@@ -661,15 +661,10 @@
                 logging.error(f"Error processing library {library_name}: {str(e)}")
                 console.print(f"[red]Error processing library {library_name}: {str(e)}[/red]")
 
-<<<<<<< HEAD
         # Create collection files
         #self.create_yaml_collections()
     
         # Update Trakt list with airing shows
-=======
-        self.create_yaml_collections()
-
->>>>>>> 0f73abac
         list_name = "Next Airing"
         list_slug = self.get_or_create_trakt_list(list_name, headers)
 
